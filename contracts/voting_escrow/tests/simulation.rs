use crate::test_utils::{mock_app, Helper, MULTIPLIER};
use anyhow::Result;
use astroport_governance::utils::{
    get_period, get_periods_count, EPOCH_START, MAX_LOCK_TIME, WEEK,
};
use cosmwasm_std::Addr;
use std::collections::hash_map::Entry;
use std::collections::HashMap;
use terra_multi_test::{next_block, AppResponse, TerraApp};

mod test_utils;

#[derive(Clone, Default, Debug)]
struct Point {
    amount: f64,
    end: u64,
}

#[derive(Clone, Debug)]
enum Event {
    CreateLock(f64, u64),
    IncreaseTime(u64),
    ExtendLock(f64),
    Withdraw,
    Blacklist,
    Recover,
}

use Event::*;

struct Simulator {
    // Point history (history[period][user] = point)
    points: Vec<HashMap<String, Point>>,
    // Current user's lock (amount, end)
    locked: HashMap<String, (f64, u64)>,
    users: Vec<String>,
    helper: Helper,
    router: TerraApp,
}

fn apply_coefficient(amount: f64, interval: u64) -> f64 {
<<<<<<< HEAD
    let coeff = 1f64 + (1.5 * interval as f64) / get_periods_count(MAX_LOCK_TIME) as f64;
    // imitating Decimal fraction multiplication in the contract
=======
    let coeff = 1f64 + (1.5 * interval as f64) / get_period(MAX_LOCK_TIME) as f64;
    // Imitate decimal fraction multiplication
>>>>>>> bb435676
    (amount * coeff * MULTIPLIER as f64).trunc() / MULTIPLIER as f64
}

impl Simulator {
    fn new<T: Clone + Into<String>>(users: &[T]) -> Self {
        let mut router = mock_app();
        Self {
            points: vec![HashMap::new(); 10000],
            locked: Default::default(),
            users: users.iter().cloned().map(|user| user.into()).collect(),
            helper: Helper::init(&mut router, Addr::unchecked("owner")),
            router,
        }
    }

    fn mint(&mut self, user: &str, amount: u128) {
        self.helper
            .mint_xastro(&mut self.router, user, amount as u64)
    }

    fn block_period(&self) -> u64 {
        get_period(self.router.block_info().time.seconds()).unwrap()
    }

    fn app_next_period(&mut self) {
        self.router.update_block(next_block);
        self.router
            .update_block(|block| block.time = block.time.plus_seconds(WEEK));
    }

    fn create_lock(&mut self, user: &str, amount: f64, interval: u64) -> Result<AppResponse> {
        let block_period = self.block_period();
        let periods_interval = get_periods_count(interval);
        self.helper
            .create_lock(&mut self.router, user, interval, amount as f32)
            .map(|response| {
                self.add_point(
                    block_period as usize,
                    user,
                    apply_coefficient(amount, periods_interval),
                    block_period + periods_interval,
                );
                self.locked.extend(vec![(
                    user.to_string(),
                    (amount, block_period + periods_interval),
                )]);
                response
            })
    }

    fn increase_time(&mut self, user: &str, interval: u64) -> Result<AppResponse> {
        self.helper
            .extend_lock_time(&mut self.router, user, interval)
            .map(|response| {
                let cur_period = self.block_period() as usize;
                let periods_interval = get_periods_count(interval);
                let end = if let Some(point) = self.get_user_point_at(cur_period, user) {
                    point.end
                } else {
                    let prev_point = self
                        .get_prev_point(user)
                        .expect("We always need previous point!");
                    prev_point.end
                };
                let dt = end + periods_interval - cur_period as u64;
                let lock = self.locked.get_mut(user).unwrap();
                lock.1 += periods_interval;
                let amount = lock.0.to_owned();
                self.add_point(
                    cur_period,
                    user,
                    apply_coefficient(amount, dt),
                    end + periods_interval,
                );
                response
            })
    }

    fn extend_lock(&mut self, user: &str, amount: f64) -> Result<AppResponse> {
        self.helper
            .extend_lock_amount(&mut self.router, user, amount as f32)
            .map(|response| {
                let cur_period = self.block_period() as usize;
                let (user_balance, end) =
                    if let Some(point) = self.get_user_point_at(cur_period, user) {
                        (point.amount, point.end)
                    } else {
                        let prev_point = self
                            .get_prev_point(user)
                            .expect("We always need previous point!");
                        (self.calc_user_balance_at(cur_period, user), prev_point.end)
                    };
                let vp = apply_coefficient(amount, end - cur_period as u64);
                self.add_point(cur_period, user, user_balance + vp, end);
                let mut lock = self.locked.get_mut(user).unwrap();
                lock.0 += amount;
                response
            })
    }

    fn withdraw(&mut self, user: &str) -> Result<AppResponse> {
        self.helper
            .withdraw(&mut self.router, user)
            .map(|response| {
                let cur_period = self.block_period();
                self.add_point(cur_period as usize, user, 0.0, cur_period);
                self.locked.remove(user);
                response
            })
    }

    fn append2blacklist(&mut self, user: &str) -> Result<AppResponse> {
        self.helper
            .update_blacklist(&mut self.router, Some(vec![user.to_string()]), None)
            .map(|response| {
                let cur_period = self.block_period();
                self.add_point(cur_period as usize, user, 0.0, cur_period);
                response
            })
    }

    fn remove_from_blacklist(&mut self, user: &str) -> Result<AppResponse> {
        self.helper
            .update_blacklist(&mut self.router, None, Some(vec![user.to_string()]))
            .map(|response| {
                let cur_period = self.block_period() as usize;
                if let Some((amount, end)) = self.locked.get(user).copied() {
                    let dt = end.saturating_sub(cur_period as u64);
                    let new_amount = if dt != 0 {
                        apply_coefficient(amount, dt)
                    } else {
                        0.0
                    };
                    self.add_point(cur_period, user, new_amount, end);
                }
                response
            })
    }

    fn event_router(&mut self, user: &str, event: Event) {
        println!("User {} Event {:?}", user, event);
        match event {
            Event::CreateLock(amount, interval) => {
                if let Err(err) = self.create_lock(user, amount, interval) {
                    dbg!(err);
                }
            }
            Event::IncreaseTime(interval) => {
                if let Err(err) = self.increase_time(user, interval) {
                    dbg!(err);
                }
            }
            Event::ExtendLock(amount) => {
                if let Err(err) = self.extend_lock(user, amount) {
                    dbg!(err);
                }
            }
            Event::Withdraw => {
                if let Err(err) = self.withdraw(user) {
                    dbg!(err);
                }
            }
            Event::Blacklist => {
                if let Err(err) = self.append2blacklist(user) {
                    dbg!(err);
                }
            }
            Event::Recover => {
                if let Err(err) = self.remove_from_blacklist(user) {
                    dbg!(err);
                }
            }
        }
        let real_balance = self
            .get_user_point_at(self.block_period() as usize, user)
            .map(|point| point.amount)
            .unwrap_or_else(|| self.calc_user_balance_at(self.block_period() as usize, user));
        let contract_balance = self
            .helper
            .query_user_vp(&mut self.router, user)
            .unwrap_or(0.0) as f64;
        if (real_balance - contract_balance).abs() >= 10e-3 {
            assert_eq!(real_balance, contract_balance)
        };
    }

    fn checkpoint_all_users(&mut self) {
        let cur_period = self.block_period() as usize;
        self.users.clone().iter().for_each(|user| {
            // we need to calc point only if it was not calculated yet
            if self.get_user_point_at(cur_period, user).is_none() {
                self.checkpoint_user(user)
            }
        })
    }

    fn add_point<T: Into<String>>(&mut self, period: usize, user: T, amount: f64, end: u64) {
        let map = &mut self.points[period];
        map.extend(vec![(user.into(), Point { amount, end })]);
    }

    fn get_prev_point(&mut self, user: &str) -> Option<Point> {
        let prev_period = (self.block_period() - 1) as usize;
        self.get_user_point_at(prev_period, user)
    }

    fn checkpoint_user(&mut self, user: &str) {
        let cur_period = self.block_period() as usize;
        let user_balance = self.calc_user_balance_at(cur_period, user);
        let prev_point = self
            .get_prev_point(user)
            .expect("We always need previous point!");
        self.add_point(cur_period, user, user_balance, prev_point.end);
    }

    fn get_user_point_at<T: Into<String>>(&mut self, period: usize, user: T) -> Option<Point> {
        let points_map = &mut self.points[period];
        match points_map.entry(user.into()) {
            Entry::Occupied(value) => Some(value.get().clone()),
            Entry::Vacant(_) => None,
        }
    }

    fn calc_user_balance_at(&mut self, period: usize, user: &str) -> f64 {
        match self.get_user_point_at(period, user) {
            Some(point) => point.amount,
            None => {
                let prev_point = self
                    .get_user_point_at(period - 1, user)
                    .expect("We always need previous point!");
                let dt = prev_point.end.saturating_sub(period as u64 - 1);
                if dt == 0 {
                    0.0
                } else {
                    prev_point.amount - prev_point.amount / dt as f64
                }
            }
        }
    }

    fn calc_total_balance_at(&mut self, period: usize) -> f64 {
        self.users.clone().iter().fold(0.0, |acc, user| {
            acc + self.get_user_point_at(period, user).unwrap().amount
        })
    }
}

use proptest::prelude::*;

const MAX_PERIOD: usize = 10;
const MAX_USERS: usize = 6;
const MAX_EVENTS: usize = 100;

fn amount_strategy() -> impl Strategy<Value = f64> {
    (1f64..=100f64).prop_map(|val| (val * MULTIPLIER as f64).trunc() / MULTIPLIER as f64)
}

fn events_strategy() -> impl Strategy<Value = Event> {
    prop_oneof![
        Just(Event::Withdraw),
        Just(Event::Blacklist),
        Just(Event::Recover),
        amount_strategy().prop_map(Event::ExtendLock),
        (0..MAX_LOCK_TIME).prop_map(Event::IncreaseTime),
        (amount_strategy(), 0..MAX_LOCK_TIME).prop_map(|(a, b)| Event::CreateLock(a, b)),
    ]
}

fn generate_cases() -> impl Strategy<Value = (Vec<String>, Vec<(usize, String, Event)>)> {
    let users_strategy = prop::collection::vec("[a-z]{4,32}", 1..MAX_USERS);
    users_strategy.prop_flat_map(|users| {
        (
            Just(users.clone()),
            prop::collection::vec(
                (
                    1..=MAX_PERIOD,
                    prop::sample::select(users),
                    events_strategy(),
                ),
                0..MAX_EVENTS,
            ),
        )
    })
}

proptest! {
    #[test]
    fn run_simulations
    (
        case in generate_cases()
    ) {
        let mut events: Vec<Vec<(String, Event)>> = vec![vec![]; MAX_PERIOD + 1];
        let (users, events_tuples) = case;
        for (period, user, event) in events_tuples {
            events[period].push((user, event));
        };

        let mut simulator = Simulator::new(&users);
        for user in users {
            simulator.mint(&user, 10000);
            simulator.add_point(0, user, 0.0, 104);
        }
        simulator.app_next_period();

        for period in 1..=MAX_PERIOD {
            if let Some(period_events) = events.get(period) {
                for (user, event) in period_events {
                    simulator.event_router(user, event.clone())
                }
            }
            simulator.checkpoint_all_users();
            let real_balance = simulator.calc_total_balance_at(period);
            let contract_balance = simulator
                .helper
                .query_total_vp(&mut simulator.router)
                .unwrap_or(0.0) as f64;
            if (real_balance - contract_balance).abs() >= 10e-3 {
                assert_eq!(real_balance, contract_balance)
            };
            // Evaluate historical periods
            for check_period in 1..period {
                let real_balance = simulator.calc_total_balance_at(check_period);
                let contract_balance = simulator
                    .helper
                    .query_total_vp_at(&mut simulator.router, EPOCH_START + check_period as u64 * WEEK)
                    .unwrap_or(0.0) as f64;
                if (real_balance - contract_balance).abs() >= 10e-3 {
                    assert_eq!(real_balance, contract_balance)
                };
            }
            simulator.app_next_period()
        }
    }
}

#[test]
fn exact_simulation() {
    let case = (
        ["bpcy"],
        [
            (1, "bpcy", CreateLock(100.0, 3024000)),
            (2, "bpcy", IncreaseTime(3024000)),
            (3, "bpcy", Blacklist),
            (3, "bpcy", Recover),
        ],
    );

    let mut events: Vec<Vec<(String, Event)>> = vec![vec![]; MAX_PERIOD + 1];
    let (users, events_tuples) = case;
    for (period, user, event) in events_tuples {
        events[period].push((user.to_string(), event));
    }

    let mut simulator = Simulator::new(&users);
    for user in users {
        simulator.mint(user, 10000);
        simulator.add_point(0, user, 0.0, 104);
    }
    simulator.app_next_period();

    for period in 1..=MAX_PERIOD {
        if let Some(period_events) = events.get(period) {
            if !period_events.is_empty() {
                println!("Period {}:", period);
            }
            for (user, event) in period_events {
                simulator.event_router(user, event.clone())
            }
        }
        simulator.checkpoint_all_users();
        let real_balance = simulator.calc_total_balance_at(period);
        let contract_balance = simulator
            .helper
            .query_total_vp(&mut simulator.router)
            .unwrap_or(0.0) as f64;
        if (real_balance - contract_balance).abs() >= 10e-3 {
            println!("Assert failed at period {}", period);
            assert_eq!(real_balance, contract_balance)
        };
        // Evaluate historical periods
        for check_period in 1..period {
            let real_balance = simulator.calc_total_balance_at(check_period);
            let contract_balance = simulator
                .helper
                .query_total_vp_at(
                    &mut simulator.router,
                    EPOCH_START + check_period as u64 * WEEK,
                )
                .unwrap_or(0.0) as f64;
            if (real_balance - contract_balance).abs() >= 10e-3 {
                assert_eq!(real_balance, contract_balance)
            };
        }
        simulator.app_next_period()
    }
}<|MERGE_RESOLUTION|>--- conflicted
+++ resolved
@@ -39,13 +39,8 @@
 }
 
 fn apply_coefficient(amount: f64, interval: u64) -> f64 {
-<<<<<<< HEAD
     let coeff = 1f64 + (1.5 * interval as f64) / get_periods_count(MAX_LOCK_TIME) as f64;
-    // imitating Decimal fraction multiplication in the contract
-=======
-    let coeff = 1f64 + (1.5 * interval as f64) / get_period(MAX_LOCK_TIME) as f64;
     // Imitate decimal fraction multiplication
->>>>>>> bb435676
     (amount * coeff * MULTIPLIER as f64).trunc() / MULTIPLIER as f64
 }
 
